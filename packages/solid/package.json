--- conflicted
+++ resolved
@@ -89,12 +89,8 @@
   "dependencies": {
     "@effect/schema": "^0.62.6",
     "@uploadthing/dropzone": "^0.1.3",
-<<<<<<< HEAD
-    "@uploadthing/shared": "^6.3.1",
+    "@uploadthing/shared": "^6.3.2",
     "effect": "^2.3.5",
-=======
-    "@uploadthing/shared": "^6.3.2",
->>>>>>> 0ead325b
     "tailwind-merge": "^2.2.1"
   },
   "devDependencies": {
