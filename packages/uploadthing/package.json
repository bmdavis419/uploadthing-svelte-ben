{
  "name": "uploadthing",
<<<<<<< HEAD
  "version": "6.0.1",
=======
  "version": "6.2.0",
>>>>>>> 7f136eeb
  "engines": {
    "node": ">=18.13.0"
  },
  "license": "MIT",
  "exports": {
    "./package.json": "./package.json",
    "./client": {
      "types": "./dist/client.d.ts",
      "import": "./dist/client.mjs",
      "require": "./dist/client.js"
    },
    "./server": {
      "types": "./dist/server.d.ts",
      "import": "./dist/server.mjs",
      "require": "./dist/server.js"
    },
    "./next": {
      "types": "./dist/next.d.ts",
      "import": "./dist/next.mjs",
      "require": "./dist/next.js"
    },
    "./next-legacy": {
      "types": "./dist/next-legacy.d.ts",
      "import": "./dist/next-legacy.mjs",
      "require": "./dist/next-legacy.js"
    },
    "./express": {
      "import": "./dist/express.mjs",
      "types": "./dist/express.d.ts",
      "require": "./dist/express.js"
    },
    "./tw": {
      "types": "./dist/tw.d.ts",
      "import": "./dist/tw.mjs",
      "require": "./dist/tw.js"
    },
    "./fastify": {
      "types": "./dist/fastify.d.ts",
      "import": "./dist/fastify.mjs",
      "require": "./dist/fastify.js"
    },
    "./h3": {
      "types": "./dist/h3.d.ts",
      "import": "./dist/h3.mjs",
      "require": "./dist/h3.js"
    }
  },
  "files": [
    "dist"
  ],
  "publishConfig": {
    "access": "public"
  },
  "typesVersions": {
    "*": {
      "client": [
        "dist/client.d.ts"
      ],
      "server": [
        "dist/server.d.ts"
      ],
      "next": [
        "dist/next.d.ts"
      ],
      "next-legacy": [
        "dist/next-legacy.d.ts"
      ],
      "tw": [
        "dist/tw.d.ts"
      ],
      "express": [
        "dist/express.d.ts"
      ],
      "fastify": [
        "dist/fastify.d.ts"
      ],
      "h3": [
        "dist/h3.d.ts"
      ]
    }
  },
  "scripts": {
    "lint": "eslint \"**/*.{ts,tsx}\" --max-warnings 0",
    "build": "tsup",
    "clean": "git clean -xdf dist node_modules",
    "dev": "tsup --watch",
    "test": "vitest run",
    "test:watch": "vitest",
    "typecheck": "tsc --noEmit"
  },
  "dependencies": {
    "@uploadthing/mime-types": "^0.2.2",
    "@uploadthing/shared": "^6.1.0",
    "consola": "^3.2.3"
  },
  "devDependencies": {
    "@types/express": "^4.17.17",
    "@types/react": "18.2.33",
    "@uploadthing/eslint-config": "0.2.0",
    "@uploadthing/tsconfig": "0.1.0",
    "@uploadthing/tsup-config": "0.1.0",
    "eslint": "^8.47.0",
    "express": "^4.18.2",
    "fastify": "^4.23.2",
    "h3": "^1.8.1",
    "next": "14.0.1",
    "nuxt": "^3.7.4",
    "solid-js": "^1.7.11",
    "tailwindcss": "^3.3.2",
    "tsup": "6.7.0",
    "type-fest": "^3.11.1",
    "typescript": "^5.1.6",
    "undici": "^5.20.0",
    "vitest": "^0.30.1",
    "zod": "^3.22.3",
    "vue": "^3.3.8"
  },
  "eslintConfig": {
    "root": true,
    "extends": [
      "@uploadthing/eslint-config/base"
    ],
    "rules": {
      "no-console": "error"
    }
  }
}<|MERGE_RESOLUTION|>--- conflicted
+++ resolved
@@ -1,10 +1,6 @@
 {
   "name": "uploadthing",
-<<<<<<< HEAD
-  "version": "6.0.1",
-=======
   "version": "6.2.0",
->>>>>>> 7f136eeb
   "engines": {
     "node": ">=18.13.0"
   },
