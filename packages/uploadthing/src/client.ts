--- conflicted
+++ resolved
@@ -196,77 +196,14 @@
       );
     }
 
-<<<<<<< HEAD
-    const {
-      presignedUrls,
-      uploadId,
-      chunkSize,
-      contentDisposition,
-      key,
-      pollingUrl,
-      pollingJwt,
-    } = presigned;
-
-    let uploadedBytes = 0;
-
-    const innerEffect = (url: string, index: number) =>
-      Effect.gen(function* ($) {
-        const offset = chunkSize * index;
-        const end = Math.min(offset + chunkSize, file.size);
-        const chunk = file.slice(offset, end);
-
-        const etag = yield* $(
-          uploadPartWithProgressEff({
-            url,
-            chunk: chunk,
-            contentDisposition,
-            fileType: file.type,
-            fileName: file.name,
-            maxRetries: 10,
-            onProgress: (delta) => {
-              uploadedBytes += delta;
-              const percent = (uploadedBytes / file.size) * 100;
-              opts.onUploadProgress?.({ file: file.name, progress: percent });
-            },
-          }),
-        );
-
-        return { tag: etag, partNumber: index + 1 };
-      });
-
-    const etags = yield* $(
-      Effect.all(presignedUrls.map(innerEffect)),
-      Effect.tapErrorCause((error) =>
-        reportEventToUT("failure", {
-          fileKey: key,
-          uploadId,
-          fileName: file.name,
-          s3Error: Cause.pretty(error).toString(),
-        }),
-      ),
-    );
-
-    // Tell the server that the upload is complete
-    const uploadOk = yield* $(
-      reportEventToUT("multipart-complete", {
-        uploadId,
-        fileKey: key,
-        etags,
-      }),
-    );
-    if (!uploadOk) {
-      console.log("Failed to alert UT of upload completion");
-      return yield* $(
-        new UploadThingError({
-          code: "UPLOAD_FAILED",
-          message: "Failed to alert UT of upload completion",
-        }),
-      );
-    }
-
-    // wait a bit as it's unsreasonable to expect the server to be done by now
-    // TODO: This should probably be responsive to the size of the file (?)
-    yield* $(Effect.sleep(1000));
+    opts.onUploadBegin?.({ file: file.name });
+    if ("urls" in presigned) {
+      yield* $(uploadMultipart(file, presigned, { reportEventToUT, ...opts }));
+      // wait a bit as it's unsreasonable to expect the server to be done by now
+      yield* $(Effect.sleep(500));
+    } else {
+      yield* $(uploadPresignedPost(file, presigned, { ...opts }));
+    }
 
     const PollingResponse = Schema.union(
       Schema.struct({
@@ -282,8 +219,8 @@
     const serverData = yield* $(
       // TODO: Figure out this lint error
       // eslint-disable-next-line no-restricted-globals
-      fetchEffJson(fetch, PollingResponse, pollingUrl, {
-        headers: { authorization: pollingJwt },
+      fetchEffJson(fetch, PollingResponse, presigned.pollingUrl, {
+        headers: { authorization: presigned.pollingJwt },
       }),
       Effect.andThen((res) =>
         res.status === "done"
@@ -295,32 +232,6 @@
         schedule: exponentialBackoff,
       }),
     );
-=======
-    opts.onUploadBegin?.({ file: file.name });
-    if ("urls" in presigned) {
-      await uploadMultipart(file, presigned, { reportEventToUT, ...opts });
-      // wait a bit as it's unsreasonable to expect the server to be done by now
-      await new Promise((r) => setTimeout(r, 750));
-    } else {
-      await uploadPresignedPost(file, presigned, { ...opts });
-    }
-
-    const serverData = (await withExponentialBackoff(async () => {
-      type PollingResponse =
-        | {
-            status: "done";
-            callbackData: inferEndpointOutput<TRouter[TEndpoint]>;
-          }
-        | { status: "still waiting" };
-
-      const res = await fetch(presigned.pollingUrl, {
-        headers: { authorization: presigned.pollingJwt },
-      }).then((r) => r.json() as Promise<PollingResponse>);
-
-      // eslint-disable-next-line @typescript-eslint/no-unsafe-return
-      return res.status === "done" ? res.callbackData : undefined;
-    })) as inferEndpointOutput<TRouter[TEndpoint]>;
->>>>>>> 04d145ee
 
     return {
       name: file.name,
@@ -411,7 +322,6 @@
   return Object.fromEntries(mimeTypes.map((type) => [type, []]));
 };
 
-<<<<<<< HEAD
 const safeParseJSONEff = <T>(res: ResponseEsque) =>
   Effect.promise<T | Error>(() => safeParseJSON<T>(res));
 
@@ -421,10 +331,8 @@
 ) => Effect.promise(() => uploadPartWithProgress(opts, retryCount));
 
 export { resolveMaybeUrlArg };
-=======
-export { resolveMaybeUrlArg };
-
-async function uploadMultipart(
+
+function uploadMultipart(
   file: File,
   presigned: MPUResponse,
   opts: {
@@ -432,17 +340,16 @@
     onUploadProgress?: UploadFilesOptions<any, any>["onUploadProgress"];
   },
 ) {
-  let etags: { tag: string; partNumber: number }[];
   let uploadedBytes = 0;
 
-  try {
-    etags = await Promise.all(
-      presigned.urls.map(async (url, index) => {
-        const offset = presigned.chunkSize * index;
-        const end = Math.min(offset + presigned.chunkSize, file.size);
-        const chunk = file.slice(offset, end);
-
-        const etag = await uploadPartWithProgress({
+  const innerEffect = (url: string, index: number) =>
+    Effect.gen(function* ($) {
+      const offset = presigned.chunkSize * index;
+      const end = Math.min(offset + presigned.chunkSize, file.size);
+      const chunk = file.slice(offset, end);
+
+      const etag = yield* $(
+        uploadPartWithProgressEff({
           url,
           chunk: chunk,
           contentDisposition: presigned.contentDisposition,
@@ -454,68 +361,83 @@
             const percent = (uploadedBytes / file.size) * 100;
             opts.onUploadProgress?.({ file: file.name, progress: percent });
           },
-        });
-
-        return { tag: etag, partNumber: index + 1 };
+        }),
+      );
+
+      return { tag: etag, partNumber: index + 1 };
+    });
+
+  return Effect.gen(function* ($) {
+    const etags = yield* $(
+      Effect.all(presigned.urls.map(innerEffect)),
+      Effect.tapErrorCause((error) =>
+        opts.reportEventToUT("failure", {
+          fileKey: presigned.key,
+          uploadId: presigned.uploadId,
+          fileName: file.name,
+          s3Error: Cause.pretty(error).toString(),
+        }),
+      ),
+    );
+
+    // Tell the server that the upload is complete
+    const uploadOk = yield* $(
+      opts.reportEventToUT("multipart-complete", {
+        uploadId: presigned.uploadId,
+        fileKey: presigned.key,
+        etags,
       }),
     );
-  } catch (error) {
-    await opts.reportEventToUT("failure", {
-      fileKey: presigned.key,
-      uploadId: presigned.uploadId,
-      fileName: file.name,
-      s3Error: (error as Error).toString(),
-    });
-    throw "unreachable"; // failure event will throw for us
-  }
-
-  // Tell the server that the upload is complete
-  const uploadOk = await opts.reportEventToUT("multipart-complete", {
-    uploadId: presigned.uploadId,
-    fileKey: presigned.key,
-    etags,
-  });
-  if (!uploadOk) {
-    console.log("Failed to alert UT of upload completion");
-    throw new UploadThingError({
-      code: "UPLOAD_FAILED",
-      message: "Failed to alert UT of upload completion",
-    });
-  }
+    if (!uploadOk) {
+      console.log("Failed to alert UT of upload completion");
+      return yield* $(
+        new UploadThingError({
+          code: "UPLOAD_FAILED",
+          message: "Failed to alert UT of upload completion",
+        }),
+      );
+    }
+  });
 }
 
-async function uploadPresignedPost(
+function uploadPresignedPost(
   file: File,
   presigned: PSPResponse,
   opts: {
     onUploadProgress?: UploadFilesOptions<any, any>["onUploadProgress"];
   },
 ) {
-  const formData = new FormData();
-  Object.entries(presigned.fields).forEach(([k, v]) => formData.append(k, v));
-  formData.append("file", file); // File data **MUST GO LAST**
-
-  const response = await new Promise<XMLHttpRequest>((resolve, reject) => {
-    const xhr = new XMLHttpRequest();
-    xhr.open("POST", presigned.url);
-    xhr.setRequestHeader("Accept", "application/xml");
-    xhr.upload.onprogress = (p) => {
-      opts.onUploadProgress?.({
-        file: file.name,
-        progress: (p.loaded / p.total) * 100,
+  return Effect.gen(function* ($) {
+    const formData = new FormData();
+    Object.entries(presigned.fields).forEach(([k, v]) => formData.append(k, v));
+    formData.append("file", file); // File data **MUST GO LAST**
+
+    const response = yield* $(
+      Effect.promise(
+        () =>
+          new Promise<XMLHttpRequest>((resolve, reject) => {
+            const xhr = new XMLHttpRequest();
+            xhr.open("POST", presigned.url);
+            xhr.setRequestHeader("Accept", "application/xml");
+            xhr.upload.onprogress = (p) => {
+              opts.onUploadProgress?.({
+                file: file.name,
+                progress: (p.loaded / p.total) * 100,
+              });
+            };
+            xhr.onload = (e) => resolve(e.target as XMLHttpRequest);
+            xhr.onerror = (e) => reject(e);
+            xhr.send(formData);
+          }),
+      ),
+    );
+
+    if (response.status > 299 || response.status < 200) {
+      throw new UploadThingError({
+        code: "UPLOAD_FAILED",
+        message: "Failed to upload file",
+        cause: response,
       });
-    };
-    xhr.onload = (e) => resolve(e.target as XMLHttpRequest);
-    xhr.onerror = (e) => reject(e);
-    xhr.send(formData);
-  });
-
-  if (response.status > 299 || response.status < 200) {
-    throw new UploadThingError({
-      code: "UPLOAD_FAILED",
-      message: "Failed to upload file",
-      cause: response,
-    });
-  }
-}
->>>>>>> 04d145ee
+    }
+  });
+}