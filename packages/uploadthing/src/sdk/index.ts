--- conflicted
+++ resolved
@@ -273,12 +273,12 @@
   listFiles = (opts?: ListFilesOptions) => {
     guardServerOnly();
 
-<<<<<<< HEAD
     const responseSchema = S.struct({
       files: S.array(
         S.struct({
+          id: S.string,
           key: S.string,
-          id: S.string,
+          name: S.string,
           status: S.literal(
             "Deletion Pending",
             "Failed",
@@ -288,21 +288,6 @@
         }),
       ),
     });
-=======
-    const json = await this.requestUploadThing<{
-      files: {
-        id: string;
-        customId: string | null;
-        key: string;
-        name: string;
-        status: "Deletion Pending" | "Failed" | "Uploaded" | "Uploading";
-      }[];
-    }>(
-      "/api/listFiles",
-      { ...opts },
-      "An unknown error occured while listing files.",
-    );
->>>>>>> 14d190d9
 
     return this.executeAsync(
       this.requestUploadThing("/api/listFiles", { ...opts }, responseSchema),
