import { Schema } from "@effect/schema";
import { Effect, pipe } from "effect";
import { process } from "std-env";

import { lookup } from "@uploadthing/mime-types";
import type {
  ACL,
  ContentDisposition,
  FetchEsque,
  Json,
  MaybeUrl,
} from "@uploadthing/shared";
import {
  asArray,
  fetchEffJson,
  generateUploadThingURL,
  UploadThingError,
} from "@uploadthing/shared";

import { UPLOADTHING_VERSION } from "../constants";
import { incompatibleNodeGuard } from "../internal/incompat-node-guard";
import type { LogLevel } from "../internal/logger";
import { initLogger, logger } from "../internal/logger";
import {
  downloadFiles,
  fetchContext,
  getApiKeyOrThrow,
  guardServerOnly,
  parseTimeToSeconds,
  uploadFilesInternal,
} from "./utils";
import type { FileEsque, Time } from "./utils";

type Upload = Effect.Effect.Success<
  ReturnType<typeof uploadFilesInternal>
>[number];

interface UTFilePropertyBag extends BlobPropertyBag {
  lastModified?: number;
  customId?: string;
}

/**
 * Extension of the Blob class that simplifies setting the `name` and `customId` properties,
 * similar to the built-in File class from Node > 20.
 */
export class UTFile extends Blob {
  name: string;
  lastModified: number;
  customId?: string;

  constructor(parts: BlobPart[], name: string, options?: UTFilePropertyBag) {
    const optionsWithDefaults = {
      ...options,
      type: options?.type ?? (lookup(name) || undefined),
      lastModified: options?.lastModified ?? Date.now(),
    };
    super(parts, optionsWithDefaults);
    this.name = name;
    this.customId = optionsWithDefaults.customId;
    this.lastModified = optionsWithDefaults.lastModified;
  }
}

export interface UTApiOptions {
  /**
   * Provide a custom fetch function.
   * @default globalThis.fetch
   */
  fetch?: FetchEsque;
  /**
   * Provide a custom UploadThing API key.
   * @default process.env.UPLOADTHING_SECRET
   */
  apiKey?: string;
  /**
   * @default "info"
   */
  logLevel?: LogLevel;
  /**
   * Set the default key type for file operations. Allows you to set your preferred filter
   * for file keys or custom identifiers without needing to specify it on every call.
   * @default "fileKey"
   */
  defaultKeyType?: "fileKey" | "customId";
}

export class UTApi {
  private fetch: FetchEsque;
  private apiKey: string | undefined;
  private defaultHeaders: Record<string, string>;
  private defaultKeyType: "fileKey" | "customId";

  constructor(opts?: UTApiOptions) {
    this.fetch = opts?.fetch ?? globalThis.fetch;
    this.apiKey = opts?.apiKey ?? process.env.UPLOADTHING_SECRET;
    this.defaultHeaders = {
      "Content-Type": "application/json",
      "x-uploadthing-api-key": this.apiKey!,
      "x-uploadthing-version": UPLOADTHING_VERSION,
      "x-uploadthing-be-adapter": "server-sdk",
    };
    this.defaultKeyType = opts?.defaultKeyType ?? "fileKey";

    initLogger(opts?.logLevel);

    // Assert some stuff
    guardServerOnly();
    getApiKeyOrThrow(this.apiKey);
    if (!this.apiKey?.startsWith("sk_")) {
      throw new UploadThingError({
        code: "MISSING_ENV",
        message: "Invalid API key. API keys must start with `sk_`.",
      });
    }
    incompatibleNodeGuard();
  }

  private requestUploadThing<T>(
    pathname: `/${string}`,
    body: Record<string, unknown>,
    responseSchema: Schema.Schema<never, any, T>,
  ) {
    const url = generateUploadThingURL(pathname);
    logger.debug("Requesting UploadThing:", {
      url,
      body,
      headers: this.defaultHeaders,
    });

    return fetchEffJson(this.fetch, responseSchema, url, {
      method: "POST",
      cache: "no-store",
      body: JSON.stringify(body),
      headers: this.defaultHeaders,
    }).pipe(
      Effect.catchTag("FetchError", (err) => {
        logger.error("Request failed:", err);
        return Effect.die(err);
      }),
      Effect.catchTag("ParseError", (err) => {
        logger.error("Response parsing failed:", err);
        return Effect.die(err);
      }),
      Effect.tap((res) => logger.debug("UploadThing response:", res)),
    );
  }

  /**
   * Upload files to UploadThing storage.
   *
   * @example
   * await uploadFiles(new File(["foo"], "foo.txt"));
   *
   * @example
   * await uploadFiles([
   *   new File(["foo"], "foo.txt"),
   *   new File(["bar"], "bar.txt"),
   * ]);
   */
  uploadFiles = async <T extends FileEsque | FileEsque[]>(
    files: T,
    opts?: {
      metadata?: Json;
      contentDisposition?: ContentDisposition;
      acl?: ACL;
    },
  ) => {
    guardServerOnly();

    const uploads = await Effect.provideService(
      uploadFilesInternal({
        files: asArray(files),
        contentDisposition: opts?.contentDisposition ?? "inline",
        metadata: opts?.metadata ?? {},
        acl: opts?.acl,
      }),
      fetchContext,
      fetchContext.of({
        fetch: this.fetch,
        utRequestHeaders: this.defaultHeaders,
      }),
    ).pipe(Effect.runPromise);

    const uploadFileResponse = Array.isArray(files) ? uploads : uploads[0];
    logger.debug("Finished uploading:", uploadFileResponse);
    return uploadFileResponse as T extends FileEsque[] ? Upload[] : Upload;
  };

  /**
   * @param {string} url The URL of the file to upload
   * @param {Json} metadata JSON-parseable metadata to attach to the uploaded file(s)
   *
   * @example
   * await uploadFileFromUrl("https://uploadthing.com/f/2e0fdb64-9957-4262-8e45-f372ba903ac8_image.jpg");
   *
   * @example
   * await uploadFileFromUrl([
   *   "https://uploadthing.com/f/2e0fdb64-9957-4262-8e45-f372ba903ac8_image.jpg",
   *   "https://uploadthing.com/f/1649353b-04ea-48a2-9db7-31de7f562c8d_image2.jpg"
   * ])
   */
  uploadFilesFromUrl = async <T extends MaybeUrl | MaybeUrl[]>(
    urls: T,
    opts?: {
      metadata: Json;
      contentDisposition: ContentDisposition;
      acl?: ACL;
    },
  ) => {
    guardServerOnly();

    const uploads = await Effect.provideService(
      pipe(
        downloadFiles(asArray(urls)),
        Effect.andThen((files) =>
          uploadFilesInternal({
            files,
            contentDisposition: opts?.contentDisposition ?? "inline",
            metadata: opts?.metadata ?? {},
            acl: opts?.acl,
          }),
        ),
      ),
      fetchContext,
      fetchContext.of({
        fetch: this.fetch,
        utRequestHeaders: this.defaultHeaders,
      }),
    ).pipe(Effect.runPromise);

    const uploadFileResponse = Array.isArray(urls) ? uploads : uploads[0];
    logger.debug("Finished uploading:", uploadFileResponse);
    return uploadFileResponse as T extends MaybeUrl[] ? Upload[] : Upload;
  };

  /**
   * Request to delete files from UploadThing storage.
   * @param {string | string[]} fileKeys
   *
   * @example
   * await deleteFiles("2e0fdb64-9957-4262-8e45-f372ba903ac8_image.jpg");
   *
   * @example
   * await deleteFiles(["2e0fdb64-9957-4262-8e45-f372ba903ac8_image.jpg","1649353b-04ea-48a2-9db7-31de7f562c8d_image2.jpg"])
   *
   * @example
   * await deleteFiles("myCustomIdentifier", { keyType: "customId" })
   */
<<<<<<< HEAD
  deleteFiles = (fileKeys: string[] | string) => {
    guardServerOnly();

    const responseSchema = Schema.struct({
      success: Schema.boolean,
    });

    return this.requestUploadThing(
      "/api/deleteFiles",
      { fileKeys: asArray(fileKeys) },
      responseSchema,
    ).pipe(Effect.runPromise);
  };
=======
  async deleteFiles(
    keys: string[] | string,
    opts?: {
      /**
       * Whether the provided keys are fileKeys or a custom identifier. fileKey is the
       * identifier you get from UploadThing after uploading a file, customId is a
       * custom identifier you provided when uploading a file.
       * @default fileKey
       */
      keyType?: "fileKey" | "customId";
    },
  ) {
    guardServerOnly();

    if (!Array.isArray(keys)) keys = [keys];
    const { keyType = this.defaultKeyType } = opts ?? {};

    return this.requestUploadThing<{ success: boolean }>(
      "/api/deleteFile",
      keyType === "fileKey" ? { fileKeys: keys } : { customIds: keys },
      "An unknown error occured while deleting files.",
    );
  }
>>>>>>> 3fe32711

  /**
   * Request file URLs from UploadThing storage.
   * @param {string | string[]} fileKeys
   *
   * @example
   * const data = await getFileUrls("2e0fdb64-9957-4262-8e45-f372ba903ac8_image.jpg");
   * console.log(data); // [{key: "2e0fdb64-9957-4262-8e45-f372ba903ac8_image.jpg", url: "https://uploadthing.com/f/2e0fdb64-9957-4262-8e45-f372ba903ac8_image.jpg"}]
   *
   * @example
   * const data = await getFileUrls(["2e0fdb64-9957-4262-8e45-f372ba903ac8_image.jpg","1649353b-04ea-48a2-9db7-31de7f562c8d_image2.jpg"])
   * console.log(data) // [{key: "2e0fdb64-9957-4262-8e45-f372ba903ac8_image.jpg", url: "https://uploadthing.com/f/2e0fdb64-9957-4262-8e45-f372ba903ac8_image.jpg" },{key: "1649353b-04ea-48a2-9db7-31de7f562c8d_image2.jpg", url: "https://uploadthing.com/f/1649353b-04ea-48a2-9db7-31de7f562c8d_image2.jpg"}]
   */
<<<<<<< HEAD
  getFileUrls = (fileKeys: string[] | string) => {
    guardServerOnly();

    const responseSchema = Schema.struct({
      data: Schema.array(
        Schema.struct({
          key: Schema.string,
          url: Schema.string,
        }),
      ),
    });
=======
  async getFileUrls(
    keys: string[] | string,
    opts?: {
      /**
       * Whether the provided keys are fileKeys or a custom identifier. fileKey is the
       * identifier you get from UploadThing after uploading a file, customId is a
       * custom identifier you provided when uploading a file.
       * @default fileKey
       */
      keyType?: "fileKey" | "customId";
    },
  ) {
    guardServerOnly();

    if (!Array.isArray(keys)) keys = [keys];
    const { keyType = this.defaultKeyType } = opts ?? {};
>>>>>>> 3fe32711

    return this.requestUploadThing(
      "/api/getFileUrl",
<<<<<<< HEAD
      { fileKeys: asArray(fileKeys) },
      responseSchema,
    ).pipe(
      Effect.andThen((r) => r.data),
      Effect.runPromise,
=======
      keyType === "fileKey" ? { fileKeys: keys } : { customIds: keys },
      "An unknown error occured while retrieving file URLs.",
>>>>>>> 3fe32711
    );
  };

  /**
   * Request file list from UploadThing storage.
   * @param {object} opts
   * @param {number} opts.limit The maximum number of files to return
   * @param {number} opts.offset The number of files to skip
   *
   * @example
   * const data = await listFiles({ limit: 1 });
   * console.log(data); // { key: "2e0fdb64-9957-4262-8e45-f372ba903ac8_image.jpg", id: "2e0fdb64-9957-4262-8e45-f372ba903ac8" }
   */
<<<<<<< HEAD
  listFiles = (opts: { limit?: number; offset?: number }) => {
    guardServerOnly();

    const responseSchema = Schema.struct({
      files: Schema.array(
        Schema.struct({
          key: Schema.string,
          id: Schema.string,
          status: Schema.literal(
            "Deletion Pending",
            "Failed",
            "Uploaded",
            "Uploading",
          ),
        }),
      ),
    });
=======
  async listFiles(opts?: { limit?: number; offset?: number }) {
    guardServerOnly();

    const json = await this.requestUploadThing<{
      files: {
        key: string;
        id: string;
        customId: string | null;
        status: "Deletion Pending" | "Failed" | "Uploaded" | "Uploading";
      }[];
    }>(
      "/api/listFiles",
      { ...opts },
      "An unknown error occured while listing files.",
    );
>>>>>>> 3fe32711

    return this.requestUploadThing("/api/listFiles", opts, responseSchema).pipe(
      Effect.andThen((r) => r.files),
      Effect.runPromise,
    );
  };

  renameFiles = (
    updates:
      | {
          fileKey: string;
          newName: string;
        }
      | {
          fileKey: string;
          newName: string;
        }[]
      | {
          customId: string;
          newName: string;
        }
      | {
          customId: string;
          newName: string;
        }[],
  ) => {
    guardServerOnly();

<<<<<<< HEAD
    const responseSchema = Schema.struct({
      success: Schema.boolean,
    });
=======
    const ups = Array.isArray(updates) ? updates : [updates];
>>>>>>> 3fe32711

    return this.requestUploadThing(
      "/api/renameFiles",
<<<<<<< HEAD
      { updates: asArray(updates) },
      responseSchema,
    ).pipe(Effect.runPromise);
  };
=======
      { updates: ups },
      "An unknown error occured while renaming files.",
    );
  }
>>>>>>> 3fe32711
  /** @deprecated Use {@link renameFiles} instead. */
  renameFile = this.renameFiles;

  getUsageInfo = () => {
    guardServerOnly();

    const responseSchema = Schema.struct({
      totalBytes: Schema.number,
      totalReadable: Schema.string,
      appTotalBytes: Schema.number,
      appTotalReadable: Schema.string,
      filesUploaded: Schema.number,
      limitBytes: Schema.number,
      limitReadable: Schema.string,
    });

    return this.requestUploadThing(
      "/api/getUsageInfo",
      {},
      responseSchema,
    ).pipe(Effect.runPromise);
  };

  /** Request a presigned url for a private file(s) */
<<<<<<< HEAD
  getSignedURL = (
    fileKey: string,
=======
  async getSignedURL(
    key: string,
>>>>>>> 3fe32711
    opts?: {
      /**
       * How long the URL will be valid for.
       * - Must be positive and less than 7 days (604800 seconds).
       * - You must accept overrides on the UploadThing dashboard for this option to be accepted.
       * @default app default on UploadThing dashboard
       */
      expiresIn?: Time;
      /**
       * Whether the provided key is a fileKey or a custom identifier. fileKey is the
       * identifier you get from UploadThing after uploading a file, customId is a
       * custom identifier you provided when uploading a file.
       * @default fileKey
       */
      keyType?: "fileKey" | "customId";
    },
  ) => {
    guardServerOnly();

    const expiresIn = opts?.expiresIn
      ? parseTimeToSeconds(opts.expiresIn)
      : undefined;
    const { keyType = this.defaultKeyType } = opts ?? {};

    if (opts?.expiresIn && isNaN(expiresIn!)) {
      throw new UploadThingError({
        code: "BAD_REQUEST",
        message:
          "expiresIn must be a valid time string, for example '1d', '2 days', or a number of seconds.",
      });
    }
    if (expiresIn && expiresIn > 86400 * 7) {
      throw new UploadThingError({
        code: "BAD_REQUEST",
        message: "expiresIn must be less than 7 days (604800 seconds).",
      });
    }

    const responseSchema = Schema.struct({
      url: Schema.string,
    });

    return this.requestUploadThing(
      "/api/requestFileAccess",
<<<<<<< HEAD
      { fileKey, expiresIn },
      responseSchema,
    ).pipe(
      Effect.andThen((r) => r.url),
      Effect.runPromise,
=======
      keyType === "fileKey"
        ? { fileKey: key, expiresIn }
        : { customId: key, expiresIn },
      "An unknown error occured while retrieving presigned URLs.",
>>>>>>> 3fe32711
    );
  };
}<|MERGE_RESOLUTION|>--- conflicted
+++ resolved
@@ -247,22 +247,7 @@
    * @example
    * await deleteFiles("myCustomIdentifier", { keyType: "customId" })
    */
-<<<<<<< HEAD
-  deleteFiles = (fileKeys: string[] | string) => {
-    guardServerOnly();
-
-    const responseSchema = Schema.struct({
-      success: Schema.boolean,
-    });
-
-    return this.requestUploadThing(
-      "/api/deleteFiles",
-      { fileKeys: asArray(fileKeys) },
-      responseSchema,
-    ).pipe(Effect.runPromise);
-  };
-=======
-  async deleteFiles(
+  deleteFiles = (
     keys: string[] | string,
     opts?: {
       /**
@@ -273,19 +258,23 @@
        */
       keyType?: "fileKey" | "customId";
     },
-  ) {
-    guardServerOnly();
-
-    if (!Array.isArray(keys)) keys = [keys];
+  ) => {
+    guardServerOnly();
+
     const { keyType = this.defaultKeyType } = opts ?? {};
 
-    return this.requestUploadThing<{ success: boolean }>(
-      "/api/deleteFile",
-      keyType === "fileKey" ? { fileKeys: keys } : { customIds: keys },
-      "An unknown error occured while deleting files.",
-    );
-  }
->>>>>>> 3fe32711
+    const responseSchema = Schema.struct({
+      success: Schema.boolean,
+    });
+
+    return this.requestUploadThing(
+      "/api/deleteFiles",
+      keyType === "fileKey"
+        ? { fileKeys: asArray(keys) }
+        : { customIds: asArray(keys) },
+      responseSchema,
+    ).pipe(Effect.runPromise);
+  };
 
   /**
    * Request file URLs from UploadThing storage.
@@ -299,20 +288,7 @@
    * const data = await getFileUrls(["2e0fdb64-9957-4262-8e45-f372ba903ac8_image.jpg","1649353b-04ea-48a2-9db7-31de7f562c8d_image2.jpg"])
    * console.log(data) // [{key: "2e0fdb64-9957-4262-8e45-f372ba903ac8_image.jpg", url: "https://uploadthing.com/f/2e0fdb64-9957-4262-8e45-f372ba903ac8_image.jpg" },{key: "1649353b-04ea-48a2-9db7-31de7f562c8d_image2.jpg", url: "https://uploadthing.com/f/1649353b-04ea-48a2-9db7-31de7f562c8d_image2.jpg"}]
    */
-<<<<<<< HEAD
-  getFileUrls = (fileKeys: string[] | string) => {
-    guardServerOnly();
-
-    const responseSchema = Schema.struct({
-      data: Schema.array(
-        Schema.struct({
-          key: Schema.string,
-          url: Schema.string,
-        }),
-      ),
-    });
-=======
-  async getFileUrls(
+  getFileUrls = (
     keys: string[] | string,
     opts?: {
       /**
@@ -323,25 +299,27 @@
        */
       keyType?: "fileKey" | "customId";
     },
-  ) {
-    guardServerOnly();
-
-    if (!Array.isArray(keys)) keys = [keys];
+  ) => {
+    guardServerOnly();
+
     const { keyType = this.defaultKeyType } = opts ?? {};
->>>>>>> 3fe32711
+
+    const responseSchema = Schema.struct({
+      data: Schema.array(
+        Schema.struct({
+          key: Schema.string,
+          url: Schema.string,
+        }),
+      ),
+    });
 
     return this.requestUploadThing(
       "/api/getFileUrl",
-<<<<<<< HEAD
-      { fileKeys: asArray(fileKeys) },
+      keyType === "fileKey" ? { fileKeys: keys } : { customIds: keys },
       responseSchema,
     ).pipe(
       Effect.andThen((r) => r.data),
       Effect.runPromise,
-=======
-      keyType === "fileKey" ? { fileKeys: keys } : { customIds: keys },
-      "An unknown error occured while retrieving file URLs.",
->>>>>>> 3fe32711
     );
   };
 
@@ -355,7 +333,6 @@
    * const data = await listFiles({ limit: 1 });
    * console.log(data); // { key: "2e0fdb64-9957-4262-8e45-f372ba903ac8_image.jpg", id: "2e0fdb64-9957-4262-8e45-f372ba903ac8" }
    */
-<<<<<<< HEAD
   listFiles = (opts: { limit?: number; offset?: number }) => {
     guardServerOnly();
 
@@ -373,25 +350,12 @@
         }),
       ),
     });
-=======
-  async listFiles(opts?: { limit?: number; offset?: number }) {
-    guardServerOnly();
-
-    const json = await this.requestUploadThing<{
-      files: {
-        key: string;
-        id: string;
-        customId: string | null;
-        status: "Deletion Pending" | "Failed" | "Uploaded" | "Uploading";
-      }[];
-    }>(
+
+    return this.requestUploadThing(
       "/api/listFiles",
       { ...opts },
-      "An unknown error occured while listing files.",
-    );
->>>>>>> 3fe32711
-
-    return this.requestUploadThing("/api/listFiles", opts, responseSchema).pipe(
+      responseSchema,
+    ).pipe(
       Effect.andThen((r) => r.files),
       Effect.runPromise,
     );
@@ -418,27 +382,17 @@
   ) => {
     guardServerOnly();
 
-<<<<<<< HEAD
     const responseSchema = Schema.struct({
       success: Schema.boolean,
     });
-=======
-    const ups = Array.isArray(updates) ? updates : [updates];
->>>>>>> 3fe32711
 
     return this.requestUploadThing(
       "/api/renameFiles",
-<<<<<<< HEAD
       { updates: asArray(updates) },
       responseSchema,
     ).pipe(Effect.runPromise);
   };
-=======
-      { updates: ups },
-      "An unknown error occured while renaming files.",
-    );
-  }
->>>>>>> 3fe32711
+
   /** @deprecated Use {@link renameFiles} instead. */
   renameFile = this.renameFiles;
 
@@ -463,13 +417,8 @@
   };
 
   /** Request a presigned url for a private file(s) */
-<<<<<<< HEAD
   getSignedURL = (
     fileKey: string,
-=======
-  async getSignedURL(
-    key: string,
->>>>>>> 3fe32711
     opts?: {
       /**
        * How long the URL will be valid for.
@@ -514,18 +463,13 @@
 
     return this.requestUploadThing(
       "/api/requestFileAccess",
-<<<<<<< HEAD
-      { fileKey, expiresIn },
+      keyType === "fileKey"
+        ? { fileKey: key, expiresIn }
+        : { customId: key, expiresIn },
       responseSchema,
     ).pipe(
       Effect.andThen((r) => r.url),
       Effect.runPromise,
-=======
-      keyType === "fileKey"
-        ? { fileKey: key, expiresIn }
-        : { customId: key, expiresIn },
-      "An unknown error occured while retrieving presigned URLs.",
->>>>>>> 3fe32711
     );
   };
 }