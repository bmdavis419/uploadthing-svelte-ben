--- conflicted
+++ resolved
@@ -7,7 +7,7 @@
 import "@effect/schema/ParseResult";
 import "effect/Cause";
 
-import { Schema as S } from "@effect/schema";
+import * as S from "@effect/schema/Schema";
 import { Effect, pipe } from "effect";
 import { process } from "std-env";
 import type { File as UndiciFile } from "undici";
@@ -27,15 +27,8 @@
   MaybeUrl,
 } from "@uploadthing/shared";
 
-<<<<<<< HEAD
-=======
-import { UPLOADTHING_VERSION } from "../constants";
-import type {
-  MPUResponse,
-  PSPResponse,
-  UploadThingResponse,
-} from "../internal/handler";
->>>>>>> 04d145ee
+import { mpuSchema, pspSchema } from "../internal/handler";
+import type { MPUResponse, PSPResponse } from "../internal/handler";
 import { logger } from "../internal/logger";
 import { uploadPart } from "../internal/multi-part";
 
@@ -118,20 +111,9 @@
     logger.debug("Getting presigned URLs for files", fileData);
 
     const responseSchema = S.struct({
-      data: S.array(
-        S.struct({
-          urls: S.array(S.string),
-          key: S.string,
-          fileUrl: S.string,
-          fileType: S.string,
-          uploadId: S.string,
-          chunkSize: S.number,
-          chunkCount: S.number,
-        }),
-      ),
+      data: S.array(S.union(mpuSchema, pspSchema)),
     });
 
-<<<<<<< HEAD
     const presigneds = yield* $(
       fetchEffJson(
         context.fetch,
@@ -155,7 +137,6 @@
     return files.map((file, i) => ({
       file,
       presigned: presigneds.data[i],
-      contentDisposition,
     }));
   });
 }
@@ -164,18 +145,54 @@
   input: Effect.Effect.Success<ReturnType<typeof getPresignedUrls>>[number],
 ) {
   return Effect.gen(function* ($) {
-    const { file, presigned, contentDisposition } = input;
-
-    logger.debug(
-      "Uploading file",
-      file.name,
-      "with",
-      presigned.urls.length,
-      "chunks of size",
-      presigned.chunkSize,
-      "bytes each",
-    );
-
+    const context = yield* $(fetchContext);
+    const { file, presigned } = input;
+
+    if ("urls" in presigned) {
+      yield* $(uploadMultipart(file, presigned));
+    } else {
+      yield* $(uploadPresignedPost(file, presigned));
+    }
+
+    yield* $(
+      fetchEffJson(
+        context.fetch,
+        S.struct({ status: S.string }),
+        generateUploadThingURL(`/api/pollUpload/${presigned.key}`),
+        { headers: context.utRequestHeaders },
+      ),
+      Effect.andThen((res) =>
+        res.status === "done"
+          ? Effect.succeed(undefined)
+          : Effect.fail({ _tag: "NotDone" as const }),
+      ),
+      Effect.retry({
+        while: (err) => err._tag === "NotDone",
+        schedule: exponentialBackoff,
+      }),
+    );
+
+    return {
+      key: presigned.key,
+      url: presigned.fileUrl,
+      name: file.name,
+      size: file.size,
+    };
+  });
+}
+
+function uploadMultipart(file: FileEsque, presigned: MPUResponse) {
+  logger.debug(
+    "Uploading file",
+    file.name,
+    "with",
+    presigned.urls.length,
+    "chunks of size",
+    presigned.chunkSize,
+    "bytes each",
+  );
+
+  return Effect.gen(function* ($) {
     const etags = yield* $(
       Effect.all(
         presigned.urls.map((url, index) => {
@@ -187,7 +204,7 @@
             uploadPart({
               url,
               chunk: chunk as Blob,
-              contentDisposition,
+              contentDisposition: presigned.contentDisposition,
               contentType: file.type,
               fileName: file.name,
               maxRetries: 10,
@@ -204,13 +221,6 @@
     logger.debug("Comleting multipart upload...");
     yield* $(completeUpload(presigned, etags));
     logger.debug("Multipart upload complete.");
-
-    return {
-      key: presigned.key,
-      url: presigned.fileUrl,
-      name: file.name,
-      size: file.size,
-    };
   });
 }
 
@@ -236,187 +246,41 @@
         },
       ),
     );
-
-    yield* $(
-      fetchEffJson(
-        context.fetch,
-        S.struct({ status: S.string }),
-        generateUploadThingURL(`/api/pollUpload/${presigned.key}`),
-        { headers: context.utRequestHeaders },
-      ),
-      Effect.andThen((res) =>
-        res.status === "done"
-          ? Effect.succeed(undefined)
-          : Effect.fail({ _tag: "NotDone" as const }),
-      ),
-      Effect.retry({
-        while: (err) => err._tag === "NotDone",
-        schedule: exponentialBackoff,
+  });
+}
+
+function uploadPresignedPost(file: FileEsque, presigned: PSPResponse) {
+  logger.debug("Uploading file", file.name, "using presigned POST URL");
+
+  return Effect.gen(function* ($) {
+    const context = yield* $(fetchContext);
+
+    const formData = new FormData();
+    Object.entries(presigned.fields).forEach(([k, v]) => formData.append(k, v));
+    formData.append("file", file as Blob); // File data **MUST GO LAST**
+
+    const res = yield* $(
+      fetchEff(context.fetch, presigned.url, {
+        method: "POST",
+        body: formData,
+        headers: new Headers({
+          Accept: "application/xml",
+        }),
       }),
     );
-=======
-  const json = await res.json<{
-    data: UploadThingResponse;
-  }>();
-
-  logger.debug("Got presigned URLs:", json.data);
-  logger.debug("Starting uploads...");
-
-  // Upload each file to S3 in chunks using multi-part uploads
-  const uploads = await Promise.allSettled(
-    data.files.map(async (file, i) => {
-      const presigned = json.data[i];
-
-      if (!presigned) {
-        logger.error(
-          "Failed to generate presigned URL for file:",
-          file,
-          presigned,
-        );
-        throw new UploadThingError({
-          code: "URL_GENERATION_FAILED",
-          message: "Failed to generate presigned URL",
-          cause: JSON.stringify(presigned),
-        });
-      }
-
-      if ("urls" in presigned) {
-        await uploadMultipart(file, presigned, { ...opts });
-      } else {
-        await uploadPresignedPost(file, presigned, { ...opts });
-      }
-
-      // Poll for file to be available
-      logger.debug("Polling for file data...");
-      await pollForFileData({
-        url: generateUploadThingURL(`/api/pollUpload/${presigned.key}`),
-        apiKey: opts.utRequestHeaders["x-uploadthing-api-key"],
-        sdkVersion: UPLOADTHING_VERSION,
-        fetch: opts.fetch,
+
+    if (!res.ok) {
+      const text = yield* $(Effect.promise(() => res.text()));
+      logger.error("Failed to upload file:", text);
+      throw new UploadThingError({
+        code: "UPLOAD_FAILED",
+        message: "Failed to upload file",
+        cause: text,
       });
-      logger.debug("Polling complete.");
-
-      return {
-        key: presigned.key,
-        url: presigned.fileUrl,
-        name: file.name,
-        size: file.size,
-      };
-    }),
-  );
-
-  logger.debug("All uploads complete, aggregating results...");
-
-  return uploads.map((upload) => {
-    if (upload.status === "fulfilled") {
-      const data = upload.value satisfies UploadData;
-      return { data, error: null };
     }
-    // We only throw UploadThingErrors, so this is safe
-    const reason = upload.reason as UploadThingError;
-    const error = UploadThingError.toObject(reason) satisfies UploadError;
-    return { data: null, error };
->>>>>>> 04d145ee
-  });
-}
-
-async function uploadMultipart(
-  file: FileEsque,
-  presigned: MPUResponse,
-  opts: {
-    fetch: FetchEsque;
-    utRequestHeaders: Record<string, string>;
-  },
-) {
-  logger.debug(
-    "Uploading file",
-    file.name,
-    "with",
-    presigned.urls.length,
-    "chunks of size",
-    presigned.chunkSize,
-    "bytes each",
-  );
-
-  const etags = await Promise.all(
-    presigned.urls.map(async (url, index) => {
-      const offset = presigned.chunkSize * index;
-      const end = Math.min(offset + presigned.chunkSize, file.size);
-      const chunk = file.slice(offset, end);
-
-      const etag = await uploadPart({
-        fetch: opts.fetch,
-        url,
-        chunk: chunk as Blob,
-        contentDisposition: presigned.contentDisposition,
-        contentType: file.type,
-        fileName: file.name,
-        maxRetries: 10,
-        key: presigned.key,
-        utRequestHeaders: opts.utRequestHeaders,
-      });
-
-      logger.debug("Part", index + 1, "uploaded successfully:", etag);
-
-      return { tag: etag, partNumber: index + 1 };
-    }),
-  );
-
-  logger.debug(
-    "File",
-    file.name,
-    "uploaded successfully. Notifying UploadThing to complete multipart upload.",
-  );
-
-  // Complete multipart upload
-  const completionRes = await opts.fetch(
-    generateUploadThingURL("/api/completeMultipart"),
-    {
-      method: "POST",
-      body: JSON.stringify({
-        fileKey: presigned.key,
-        uploadId: presigned.uploadId,
-        etags,
-      } satisfies UTEvents["multipart-complete"]),
-      headers: opts.utRequestHeaders,
-    },
-  );
-
-  logger.debug("UploadThing responsed with status:", completionRes.status);
-}
-
-async function uploadPresignedPost(
-  file: FileEsque,
-  presigned: PSPResponse,
-  opts: {
-    fetch: FetchEsque;
-  },
-) {
-  logger.debug("Uploading file", file.name, "using presigned POST URL");
-
-  const formData = new FormData();
-  Object.entries(presigned.fields).forEach(([k, v]) => formData.append(k, v));
-  formData.append("file", file as Blob); // File data **MUST GO LAST**
-
-  const res = await opts.fetch(presigned.url, {
-    method: "POST",
-    body: formData,
-    headers: new Headers({
-      Accept: "application/xml",
-    }),
-  });
-
-  if (!res.ok) {
-    const text = await res.text();
-    logger.error("Failed to upload file:", text);
-    throw new UploadThingError({
-      code: "UPLOAD_FAILED",
-      message: "Failed to upload file",
-      cause: text,
-    });
-  }
-
-  logger.debug("File", file.name, "uploaded successfully");
+
+    logger.debug("File", file.name, "uploaded successfully");
+  });
 }
 
 type TimeShort = "s" | "m" | "h" | "d";
