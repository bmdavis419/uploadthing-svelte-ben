{
  "name": "@uploadthing/react",
  "version": "6.2.0",
  "license": "MIT",
  "exports": {
    "./package.json": "./package.json",
    "./styles.css": "./dist/index.css",
    ".": {
      "types": "./dist/index.d.ts",
      "import": "./dist/index.mjs",
      "require": "./dist/index.js"
    },
    "./hooks": {
      "types": "./dist/hooks.d.ts",
      "import": "./dist/hooks.mjs",
      "require": "./dist/hooks.js"
    },
    "./next-ssr-plugin": {
      "types": "./dist/next-ssr-plugin.d.ts",
      "import": "./dist/next-ssr-plugin.mjs",
      "require": "./dist/next-ssr-plugin.js"
    }
  },
  "files": [
    "dist"
  ],
  "publishConfig": {
    "access": "public"
  },
  "typesVersions": {
    "*": {
      "*": [
        "dist/*"
      ]
    }
  },
  "scripts": {
    "lint": "eslint \"**/*.{ts,tsx}\" --max-warnings 0",
    "clean": "git clean -xdf dist node_modules",
    "build": "tsup",
    "test": "vitest run",
    "test:watch": "vitest",
    "typecheck": "tsc --noEmit",
    "dev": "wait-on ../uploadthing/dist/server.mjs && tsup --watch"
  },
  "dependencies": {
    "@uploadthing/dropzone": "^0.1.1",
    "@uploadthing/shared": "^6.1.0",
    "attr-accept": "^2.2.2",
    "file-selector": "^0.6.0",
    "tailwind-merge": "^1.13.2"
  },
  "peerDependencies": {
    "next": "*",
    "react": "^17.0.2 || ^18.0.0",
    "uploadthing": "^6.0.0"
  },
  "peerDependenciesMeta": {
    "next": {
      "optional": true
    }
  },
  "devDependencies": {
    "@types/node": "18.16.0",
    "@types/react": "18.2.33",
    "@types/react-dom": "18.2.14",
    "@uploadthing/eslint-config": "0.2.0",
    "@uploadthing/tsconfig": "0.1.0",
    "@uploadthing/tsup-config": "0.1.0",
    "autoprefixer": "10.4.14",
    "eslint": "^8.47.0",
    "next": "14.0.1",
    "postcss": "8.4.31",
    "react": "18.2.0",
    "tailwindcss": "^3.3.2",
    "tsup": "6.7.0",
    "typescript": "^5.1.6",
<<<<<<< HEAD
    "uploadthing": "*",
=======
    "uploadthing": "6.2.0",
>>>>>>> 7f136eeb
    "vitest": "^0.30.1",
    "wait-on": "^7.0.1",
    "zod": "^3.22.3"
  },
  "eslintConfig": {
    "root": true,
    "extends": [
      "@uploadthing/eslint-config/base",
      "@uploadthing/eslint-config/react"
    ]
  }
}<|MERGE_RESOLUTION|>--- conflicted
+++ resolved
@@ -75,11 +75,7 @@
     "tailwindcss": "^3.3.2",
     "tsup": "6.7.0",
     "typescript": "^5.1.6",
-<<<<<<< HEAD
-    "uploadthing": "*",
-=======
     "uploadthing": "6.2.0",
->>>>>>> 7f136eeb
     "vitest": "^0.30.1",
     "wait-on": "^7.0.1",
     "zod": "^3.22.3"
