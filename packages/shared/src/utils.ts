import { process } from "std-env";

import { lookup } from "@uploadthing/mime-types";

import type { AllowedFileType } from "./file-types";
import type {
  ContentDisposition,
  ExpandedRouteConfig,
  FetchEsque,
  FileData,
  FileRouterInputConfig,
  FileRouterInputKey,
  FileSize,
  ResponseEsque,
} from "./types";

export function isRouteArray(
  routeConfig: FileRouterInputConfig,
): routeConfig is FileRouterInputKey[] {
  return Array.isArray(routeConfig);
}

export function getDefaultSizeForType(fileType: FileRouterInputKey): FileSize {
  if (fileType === "image") return "4MB";
  if (fileType === "video") return "16MB";
  if (fileType === "audio") return "8MB";
  if (fileType === "blob") return "8MB";
  if (fileType === "pdf") return "4MB";
  if (fileType === "text") return "64KB";

  return "4MB";
}

/**
 * This function takes in the user's input and "upscales" it to a full config
 *
 * Example:
 * ```ts
 * ["image"] => { image: { maxFileSize: "4MB", limit: 1 } }
 * ```
 */
export function fillInputRouteConfig(
  routeConfig: FileRouterInputConfig,
): ExpandedRouteConfig {
  // If array, apply defaults
  if (isRouteArray(routeConfig)) {
    return routeConfig.reduce<ExpandedRouteConfig>((acc, fileType) => {
      acc[fileType] = {
        // Apply defaults
        maxFileSize: getDefaultSizeForType(fileType),
        maxFileCount: 1,
        contentDisposition: "inline",
      };
      return acc;
    }, {});
  }

  // Backfill defaults onto config
  const newConfig: ExpandedRouteConfig = {};
  const inputKeys = objectKeys(routeConfig);
  inputKeys.forEach((key) => {
    const value = routeConfig[key];
    if (!value) throw new Error("Invalid config during fill");

    const defaultValues = {
      maxFileSize: getDefaultSizeForType(key),
      maxFileCount: 1,
      contentDisposition: "inline" as const,
    };

    newConfig[key] = { ...defaultValues, ...value };
  }, {} as ExpandedRouteConfig);

  return newConfig;
}

export function getTypeFromFileName(
  fileName: string,
  allowedTypes: FileRouterInputKey[],
) {
  const mimeType = lookup(fileName);
  if (!mimeType) {
    if (allowedTypes.includes("blob")) return "blob";
    throw new Error(
      `Could not determine type for ${fileName}, presigned URL generation failed`,
    );
  }

  // If the user has specified a specific mime type, use that
  if (allowedTypes.some((type) => type.includes("/"))) {
    if (allowedTypes.includes(mimeType)) {
      return mimeType;
    }
  }

  // Otherwise, we have a "magic" type eg. "image" or "video"
  const type = (
    mimeType.toLowerCase() === "application/pdf"
      ? "pdf"
      : mimeType.split("/")[0]
  ) as AllowedFileType;

  if (!allowedTypes.includes(type)) {
    // Blob is a catch-all for any file type not explicitly supported
    if (allowedTypes.includes("blob")) {
      return "blob";
    } else {
      throw new Error(`File type ${type} not allowed for ${fileName}`);
    }
  }

  return type;
}

export function generateUploadThingURL(path: `/${string}`) {
  let host = "https://uploadthing.com";
  if (process.env.CUSTOM_INFRA_URL) {
    host = process.env.CUSTOM_INFRA_URL;
  }
  return `${host}${path}`;
}

/**
 * RETURN UNDEFINED TO KEEP GOING
 * SO MAKE SURE YOUR FUNCTION RETURNS SOMETHING
 * OTHERWISE IT'S AN IMPLICIT UNDEFINED AND WILL CAUSE
 * AN INFINITE LOOP
 */
export const withExponentialBackoff = async <T>(
  doTheThing: () => Promise<T | undefined>,
  MAXIMUM_BACKOFF_MS = 64 * 1000,
  MAX_RETRIES = 20,
): Promise<T | null> => {
  let tries = 0;
  let backoffMs = 500;
  let backoffFuzzMs = 0;

  let result = undefined;
  while (tries <= MAX_RETRIES) {
    result = await doTheThing();
    if (result !== undefined) return result;

    tries += 1;
    backoffMs = Math.min(MAXIMUM_BACKOFF_MS, backoffMs * 2);
    backoffFuzzMs = Math.floor(Math.random() * 500);

    if (tries > 3) {
      console.error(
        `[UT] Call unsuccessful after ${tries} tries. Retrying in ${Math.floor(
          backoffMs / 1000,
        )} seconds...`,
      );
    }

    await new Promise((r) => setTimeout(r, backoffMs + backoffFuzzMs));
  }

  return null;
};

export async function pollForFileData(
  opts: {
    url: string;
    // no apikey => no filedata will be returned, just status
    apiKey: string | null;
    sdkVersion: string;
    fetch: FetchEsque;
  },
  callback?: (json: any) => Promise<any>,
) {
  return withExponentialBackoff(async () => {
    const res = await opts.fetch(opts.url, {
      headers: {
        ...(opts.apiKey && { "x-uploadthing-api-key": opts.apiKey }),
        "x-uploadthing-version": opts.sdkVersion,
      },
    });
    const maybeJson = await safeParseJSON<
      { status: "done"; fileData?: FileData } | { status: "something else" }
    >(res);

    if (maybeJson instanceof Error) {
      console.error(
        `[UT] Error polling for file data for ${opts.url}: ${maybeJson.message}`,
      );
      return null;
    }

    if (maybeJson.status !== "done") return undefined;
    await callback?.(maybeJson);

    return Symbol("backoff done without response");
  });
}

export const FILESIZE_UNITS = ["B", "KB", "MB", "GB"] as const;
export type FileSizeUnit = (typeof FILESIZE_UNITS)[number];
export const fileSizeToBytes = (input: string) => {
  const regex = new RegExp(
    `^(\\d+)(\\.\\d+)?\\s*(${FILESIZE_UNITS.join("|")})$`,
    "i",
  );
  const match = input.match(regex);

  if (!match) {
    return new Error("Invalid file size format");
  }

  const sizeValue = parseFloat(match[1]);
  const sizeUnit = match[3].toUpperCase() as FileSizeUnit;

  if (!FILESIZE_UNITS.includes(sizeUnit)) {
    throw new Error("Invalid file size unit");
  }
  const bytes = sizeValue * Math.pow(1024, FILESIZE_UNITS.indexOf(sizeUnit));
  return Math.floor(bytes);
};

export async function safeParseJSON<T>(
  input: string | ResponseEsque | Request,
): Promise<T | Error> {
  if (typeof input === "string") {
    try {
      return JSON.parse(input) as T;
    } catch (err) {
      console.error(`Error parsing JSON, got '${input}'`);
      return new Error(`Error parsing JSON, got '${input}'`);
    }
  }

  const text = await input.text();
  try {
    return JSON.parse(text ?? "null") as T;
  } catch (err) {
    console.error(`Error parsing JSON, got '${text}'`);
    return new Error(`Error parsing JSON, got '${text}'`);
  }
}

/** typesafe Object.keys */
export function objectKeys<T extends Record<string, unknown>>(
  obj: T,
): (keyof T)[] {
  return Object.keys(obj) as (keyof T)[];
}

/** checks if obj is a valid, non-null object */
export function isObject(obj: unknown): obj is Record<string, unknown> {
  return typeof obj === "object" && obj !== null && !Array.isArray(obj);
}

<<<<<<< HEAD
export function asArray<T>(val: T | T[]): T[] {
  return Array.isArray(val) ? val : [val];
}

=======
/** construct content-disposition header */
>>>>>>> 04d145ee
export function contentDisposition(
  contentDisposition: ContentDisposition,
  fileName: string,
) {
  return [
    contentDisposition,
    `filename="${encodeURI(fileName)}"`,
    `filename*=UTF-8''${encodeURI(fileName)}`,
  ].join("; ");
}<|MERGE_RESOLUTION|>--- conflicted
+++ resolved
@@ -249,14 +249,11 @@
   return typeof obj === "object" && obj !== null && !Array.isArray(obj);
 }
 
-<<<<<<< HEAD
 export function asArray<T>(val: T | T[]): T[] {
   return Array.isArray(val) ? val : [val];
 }
 
-=======
 /** construct content-disposition header */
->>>>>>> 04d145ee
 export function contentDisposition(
   contentDisposition: ContentDisposition,
   fileName: string,
