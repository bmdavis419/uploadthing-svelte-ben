--- conflicted
+++ resolved
@@ -59,24 +59,12 @@
   public readonly data?: TShape;
   public readonly message: string;
 
-<<<<<<< HEAD
-  constructor(opts: {
-    code: keyof typeof ERROR_CODES;
-    message?: string;
-    cause?: unknown ;
-    data?: TShape;
-  }) {
-    super();
-
-    this.message = opts.message ?? messageFromUnknown(opts.cause, opts.code);
-=======
   constructor(initOpts: UploadThingErrorOptions<TShape> | string) {
     const opts: UploadThingErrorOptions<TShape> =
       typeof initOpts === "string"
         ? { code: "INTERNAL_SERVER_ERROR", message: initOpts }
         : initOpts;
     const message = opts.message ?? messageFromUnknown(opts.cause, opts.code);
->>>>>>> ba68c977
 
     this.code = opts.code;
     this.data = opts.data;
