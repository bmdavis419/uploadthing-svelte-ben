--- conflicted
+++ resolved
@@ -64,17 +64,6 @@
   init?: RequestInit | RequestInitEsque,
 ) => Promise<ResponseEsque>;
 
-<<<<<<< HEAD
-export type RequestLike = Overwrite<
-  WithRequired<Partial<Request>, "json">,
-  {
-    body?: any; // we only use `.json`, don't care about `body`
-    headers: Headers | IncomingHttpHeaders | Record<string, string | undefined>;
-  }
->;
-
-=======
->>>>>>> 6d548541
 /** This matches the return type from the infra */
 export interface FileData {
   id: string;
