--- conflicted
+++ resolved
@@ -22,11 +22,7 @@
     "@types/eslint": "^8.56.2",
     "@types/node": "^20.11.10",
     "@types/react": "18.2.55",
-<<<<<<< HEAD
-    "@types/react-dom": "18.2.14",
-=======
     "@types/react-dom": "18.2.19",
->>>>>>> 172e1d7d
     "@typescript-eslint/eslint-plugin": "^6.19.1",
     "@typescript-eslint/parser": "^6.19.1",
     "autoprefixer": "10.4.14",
