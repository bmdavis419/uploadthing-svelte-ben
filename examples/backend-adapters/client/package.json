{
  "name": "@example/backend-adapters-client",
  "private": true,
  "type": "module",
  "scripts": {
    "dev": "vite",
    "build": "tsc && vite build",
    "start": "vite preview"
  },
  "dependencies": {
    "@uploadthing/react": "6.2.3",
    "react": "18.2.0",
    "react-dom": "18.2.0",
    "uploadthing": "^6.4.0"
  },
  "devDependencies": {
    "@types/react": "18.2.55",
<<<<<<< HEAD
    "@types/react-dom": "18.2.14",
=======
    "@types/react-dom": "18.2.19",
>>>>>>> 172e1d7d
    "@vitejs/plugin-react-swc": "^3.5.0",
    "typescript": "^5.3.3",
    "vite": "^5.0.12"
  }
}<|MERGE_RESOLUTION|>--- conflicted
+++ resolved
@@ -15,11 +15,7 @@
   },
   "devDependencies": {
     "@types/react": "18.2.55",
-<<<<<<< HEAD
-    "@types/react-dom": "18.2.14",
-=======
     "@types/react-dom": "18.2.19",
->>>>>>> 172e1d7d
     "@vitejs/plugin-react-swc": "^3.5.0",
     "typescript": "^5.3.3",
     "vite": "^5.0.12"
