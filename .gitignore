--- conflicted
+++ resolved
@@ -37,10 +37,7 @@
 
 dist
 .solid
-<<<<<<< HEAD
 
 .output
 .nuxt
-=======
-.vercel
->>>>>>> 3cb4d8b3
+.vercel